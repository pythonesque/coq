--- conflicted
+++ resolved
@@ -61,11 +61,10 @@
   | VernacUnsetOption o -> coqide_known_option o
   | _ -> false
 
-<<<<<<< HEAD
 (** Check whether a command is forbidden in the IDE *)
 
 let ide_cmd_checks ~id (loc,ast) =
-  let user_error s = CErrors.user_err ?loc ~hdr:"CoqIde" (str s) in
+  let user_error s = CErrors.user_err ?loc ~hdr:"IDE" (str s) in
   let warn msg = Feedback.(feedback ~id (Message (Warning, loc, strbrk msg))) in
   if is_debug ast then
     user_error "Debug mode not available in the IDE";
@@ -73,37 +72,6 @@
     warn "Set this option from the IDE menu instead";
   if is_navigation_vernac ast || is_undo ast then
     warn "Use IDE navigation instead";
-=======
-let is_debug cmd = match cmd with
-  | VernacSetOption (["Ltac";"Debug"], _) -> true
-  | _ -> false
-
-let is_query cmd = match cmd with
-  | VernacChdir None
-  | VernacMemOption _
-  | VernacPrintOption _
-  | VernacCheckMayEval _
-  | VernacGlobalCheck _
-  | VernacPrint _
-  | VernacSearch _
-  | VernacLocate _ -> true
-  | _ -> false
-
-let is_undo cmd = match cmd with
-  | VernacUndo _ | VernacUndoTo _ -> true
-  | _ -> false
-
-(** Check whether a command is forbidden in the IDE *)
-
-let coqide_cmd_checks (loc,ast) =
-  let user_error s = CErrors.user_err_loc (loc, "IDE", str s) in
-  if is_debug ast then
-    user_error "Debug mode not available in the IDE";
-  if is_known_option ast then
-    Feedback.msg_warning (strbrk"Set this option from the IDE menu instead");
-  if Vernac.is_navigation_vernac ast || is_undo ast then
-    Feedback.msg_warning (strbrk "Use IDE navigation instead");
->>>>>>> e0ad7ac1
   if is_query ast then
     warn "Query commands should not be inserted in scripts"
 
@@ -538,10 +506,6 @@
 
 let () = Coqtop.toploop_run := loop
 
-<<<<<<< HEAD
 let () = Usage.add_to_usage "coqidetop"
 "  --xml_format=Ppcmds    serialize pretty printing messages using the std_ppcmds format\
-\n  --help-XML-protocol    print the documentation of the XML protocol used by CoqIDE\n"
-=======
-let () = Usage.add_to_usage "coqidetop" "  --help-XML-protocol    print documentation of the Coq XML protocol\n"
->>>>>>> e0ad7ac1
+\n  --help-XML-protocol    print documentation of the Coq XML protocol\n"