(************************************************************************)
(*  v      *   The Coq Proof Assistant  /  The Coq Development Team     *)
(* <O___,, *   INRIA - CNRS - LIX - LRI - PPS - Copyright 1999-2016     *)
(*   \VV/  **************************************************************)
(*    //   *      This file is distributed under the terms of the       *)
(*         *       GNU Lesser General Public License Version 2.1        *)
(************************************************************************)

(** Implementation of the VERNAC EXTEND macro. *)

open Q_util
open Argextend
open Tacextend

type rule = {
  r_head : string option;
  (** The first terminal grammar token *)
  r_patt : extend_token list;
  (** The remaining tokens of the parsing rule *)
  r_class : MLast.expr option;
  (** An optional classifier for the STM *)
  r_branch : MLast.expr;
  (** The action performed by this rule. *)
  r_depr : unit option;
  (** Whether this entry is deprecated *)
}

let rec make_let e = function
  | [] -> e
  | ExtNonTerminal (g, Some p) :: l ->
      let t = type_of_user_symbol g in
      let loc = MLast.loc_of_expr e in
      let e = make_let e l in
      <:expr< let $lid:p$ = Genarg.out_gen $make_rawwit loc t$ $lid:p$ in $e$ >>
  | _::l -> make_let e l

let make_clause { r_patt = pt; r_branch = e; } =
  (make_patt pt,
   ploc_vala None,
   make_let e pt)

(* To avoid warnings *)
let mk_ignore c pt =
  let fold accu = function
  | ExtNonTerminal (_, Some p) -> p :: accu
  | _ -> accu
  in
  let names = List.fold_left fold [] pt in
  let fold accu id = <:expr< let _ = $lid:id$ in $accu$ >> in
  let names = List.fold_left fold <:expr< () >> names in
  <:expr< do { let _ = $names$ in $c$ } >>

let make_clause_classifier cg s { r_patt = pt; r_class = c; } =
  match c ,cg with
  | Some c, _ ->
     (make_patt pt,
      ploc_vala None,
      make_let (mk_ignore c pt) pt)
  | None, Some cg ->
     (make_patt pt,
      ploc_vala None,
      <:expr< fun () -> $cg$ $str:s$ >>)
  | None, None -> prerr_endline
      (("Vernac entry \""^s^"\" misses a classifier. "^
         "A classifier is a function that returns an expression "^
         "of type vernac_classification (see Vernacexpr). You can: ") ^
       "- " ^ (
        ("Use '... EXTEND "^s^" CLASSIFIED AS QUERY ...' if the "^
          "new vernacular command does not alter the system state;"))^ "\n" ^
       "- " ^ (
        ("Use '... EXTEND "^s^" CLASSIFIED AS SIDEFF ...' if the "^
          "new vernacular command alters the system state but not the "^
          "parser nor it starts a proof or ends one;"))^ "\n" ^
       "- " ^ (
        ("Use '... EXTEND "^s^" CLASSIFIED BY f ...' to specify "^
          "a global function f.  The function f will be called passing "^
          "\""^s^"\" as the only argument;")) ^ "\n" ^
       "- " ^ (
        "Add a specific classifier in each clause using the syntax:"
        ^ "\n" ^("'[...] => [ f ] -> [...]'. "))^ "\n" ^
       ("Specific classifiers have precedence over global "^
         "classifiers. Only one classifier is called.") ^ "\n");
    (make_patt pt,
      ploc_vala None,
      <:expr< fun () -> (Vernacexpr.VtUnknown, Vernacexpr.VtNow) >>)

let make_fun_clauses loc s l =
  let map c =
    let depr = match c.r_depr with
    | None -> false
    | Some () -> true
    in
    let cl = make_fun loc [make_clause c] in
    <:expr< ($mlexpr_of_bool depr$, $cl$)>>
  in
  mlexpr_of_list map l

let make_fun_classifiers loc s c l =
  let cl = List.map (fun x -> make_fun loc [make_clause_classifier c s x]) l in
  mlexpr_of_list (fun x -> x) cl

let make_prod_item = function
  | ExtTerminal s -> <:expr< Egramml.GramTerminal $str:s$ >>
  | ExtNonTerminal (g, ido) ->
    let nt = type_of_user_symbol g in
    let base s = <:expr< Pcoq.genarg_grammar ($mk_extraarg loc s$) >> in
<<<<<<< HEAD
      <:expr< Egramml.GramNonTerminal ( Loc.tag ( $make_rawwit loc nt$ ,
      $mlexpr_of_prod_entry_key base g$ ) ) >>
=======
    let typ = match ido with None -> None | Some _ -> Some nt in
      <:expr< Egramml.GramNonTerminal $default_loc$ $mlexpr_of_option (make_rawwit loc) typ$
      $mlexpr_of_prod_entry_key base g$ >>
>>>>>>> 28f8da94

let mlexpr_of_clause cl =
  let mkexpr { r_head = a; r_patt = b; } = match a with
  | None -> mlexpr_of_list make_prod_item b
  | Some a -> mlexpr_of_list make_prod_item (ExtTerminal a :: b)
  in
  mlexpr_of_list mkexpr cl

let declare_command loc s c nt cl =
  let se = mlexpr_of_string s in
  let gl = mlexpr_of_clause cl in
  let funcl = make_fun_clauses loc s cl in
  let classl = make_fun_classifiers loc s c cl in
  declare_str_items loc
    [ <:str_item< do {
        CList.iteri (fun i (depr, f) -> Vernacinterp.vinterp_add depr ($se$, i) f) $funcl$;
        CList.iteri (fun i f -> Vernac_classifier.declare_vernac_classifier ($se$, i) f) $classl$;
	CList.iteri (fun i r -> Egramml.extend_vernac_command_grammar ($se$, i) $nt$ r) $gl$;
      } >> ]

open Pcaml

EXTEND
  GLOBAL: str_item;
  str_item:
    [ [ "VERNAC"; "COMMAND"; "EXTEND"; s = UIDENT; c = OPT classification;
        OPT "|"; l = LIST1 rule SEP "|";
        "END" ->
         declare_command loc s c <:expr<None>> l
      | "VERNAC"; nt = LIDENT ; "EXTEND"; s = UIDENT; c = OPT classification;
        OPT "|"; l = LIST1 rule SEP "|";
        "END" ->
          declare_command loc s c <:expr<Some $lid:nt$>> l
      | "DECLARE"; "PLUGIN"; name = STRING ->
        declare_str_items loc [
          <:str_item< value __coq_plugin_name = $str:name$ >>;
          <:str_item< value _ = Mltop.add_known_module $str:name$ >>;
        ]
      ] ]
  ;
  classification:
    [ [ "CLASSIFIED"; "BY"; c = LIDENT -> <:expr< $lid:c$ >>
      | "CLASSIFIED"; "AS"; "SIDEFF" ->
          <:expr< fun _ -> Vernac_classifier.classify_as_sideeff >>
      | "CLASSIFIED"; "AS"; "QUERY" ->
          <:expr< fun _ -> Vernac_classifier.classify_as_query >>
    ] ]
  ;
  deprecation:
    [ [ "DEPRECATED" -> () ] ]
  ;
  (* spiwack: comment-by-guessing: it seems that the isolated string (which
      otherwise could have been another argument) is not passed to the
      VernacExtend interpreter function to discriminate between the clauses. *)
  rule:
    [ [ "["; s = STRING; l = LIST0 args; "]";
        d = OPT deprecation; c = OPT classifier; "->"; "["; e = Pcaml.expr; "]" ->
      let () = if s = "" then failwith "Command name is empty." in
      let b = <:expr< fun () -> $e$ >> in
      { r_head = Some s; r_patt = l; r_class = c; r_branch = b; r_depr = d; }
      | "[" ; "-" ; l = LIST1 args ; "]" ;
        d = OPT deprecation; c = OPT classifier; "->"; "["; e = Pcaml.expr; "]" ->
      let b = <:expr< fun () -> $e$ >> in
      { r_head = None; r_patt = l; r_class = c; r_branch = b; r_depr = d; }
    ] ]
  ;
  classifier:
    [ [ "=>"; "["; c = Pcaml.expr; "]" -> <:expr< fun () -> $c$>> ] ]
  ;
  args:
    [ [ e = LIDENT; "("; s = LIDENT; ")" ->
        let e = parse_user_entry e "" in
        ExtNonTerminal (e, Some s)
      | e = LIDENT; "("; s = LIDENT; ","; sep = STRING; ")" ->
        let e = parse_user_entry e sep in
        ExtNonTerminal (e, Some s)
      | e = LIDENT ->
        let e = parse_user_entry e "" in
        ExtNonTerminal (e, None)
      | s = STRING ->
        ExtTerminal s
    ] ]
  ;
  END
;;<|MERGE_RESOLUTION|>--- conflicted
+++ resolved
@@ -104,14 +104,9 @@
   | ExtNonTerminal (g, ido) ->
     let nt = type_of_user_symbol g in
     let base s = <:expr< Pcoq.genarg_grammar ($mk_extraarg loc s$) >> in
-<<<<<<< HEAD
-      <:expr< Egramml.GramNonTerminal ( Loc.tag ( $make_rawwit loc nt$ ,
+    let typ = match ido with None -> None | Some _ -> Some nt in
+      <:expr< Egramml.GramNonTerminal ( Loc.tag ( $mlexpr_of_option (make_rawwit loc) typ$ ,
       $mlexpr_of_prod_entry_key base g$ ) ) >>
-=======
-    let typ = match ido with None -> None | Some _ -> Some nt in
-      <:expr< Egramml.GramNonTerminal $default_loc$ $mlexpr_of_option (make_rawwit loc) typ$
-      $mlexpr_of_prod_entry_key base g$ >>
->>>>>>> 28f8da94
 
 let mlexpr_of_clause cl =
   let mkexpr { r_head = a; r_patt = b; } = match a with
