--- conflicted
+++ resolved
@@ -148,22 +148,6 @@
 let valid_buffer_loc ib loc =
   let (b,e) = Loc.unloc loc in b-ib.start >= 0 && e-ib.start < ib.len && b<=e
 
-<<<<<<< HEAD
-(* This is specific to the toplevel *)
-let pr_loc ?loc = Option.default (fun loc ->
-    let fname = loc.Loc.fname in
-    if CString.equal fname "" then
-      Loc.(str"Toplevel input, characters " ++ int loc.bp ++
-	   str"-" ++ int loc.ep ++ str":")
-    else
-      Loc.(str"File " ++ str "\"" ++ str fname ++ str "\"" ++
-	   str", line " ++ int loc.line_nb ++ str", characters " ++
-	   int (loc.bp-loc.bol_pos) ++ str"-" ++ int (loc.ep-loc.bol_pos) ++
-	   str":")
-  ) loc
-
-=======
->>>>>>> 28f8da94
 (* Toplevel error explanation. *)
 let error_info_for_buffer ?loc buf =
   Option.map (fun loc ->
